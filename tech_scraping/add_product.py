#!/usr/bin/env python3

import requests
from bs4 import BeautifulSoup
import json
from scraping import change_name
import argparse


def argparse_setup():
    '''Setup argparse.'''
    parser = argparse.ArgumentParser()

    parser.add_argument('category', 
<<<<<<< HEAD
                        help='category the product is going to be in',
=======
                        help='the category the product is going to be in',
>>>>>>> a7686024
                        type=str)

    parser.add_argument('url', 
                        help='the url to the product',
                        type=str)
<<<<<<< HEAD
    
    parser.add_argument('--komplett', 
                        help='add only komplett-domain under the product-name, if this is the only optional flag',
                        action="store_true")

    parser.add_argument('--proshop', 
                        help='add only proshop-domain under the product-name, if this is the only optional flag',
                        action="store_true")

    parser.add_argument('--computersalg', 
                        help='add only computersalg-domain under the product-name, if this is the only optional flag',
                        action="store_true")

    parser.add_argument('--elgiganten', 
                        help='add only elgiganten-domain under the product-name, if this is the only optional flag',
                        action="store_true")
=======
>>>>>>> a7686024

    return parser.parse_args()


def komplett(link):
    '''Get name of product from Komplett-link.'''
    response = requests.get(link)
    html_soup = BeautifulSoup(response.text, 'html.parser')
    name = html_soup.find('div', class_='product-main-info__info').h1.span.text.lower()
    name = change_name(name)
    return name


def proshop(link):
    '''Get name of product from Proshop-link.'''
    response = requests.get(link)
    html_soup = BeautifulSoup(response.text, 'html.parser')
    name = html_soup.find('div', class_='col-xs-12 col-sm-7').h1.text.lower()
    name = change_name(name)
    return name


def computersalg(link):
    '''Get name of product from Computersalg-link.'''
    response = requests.get(link)
    html_soup = BeautifulSoup(response.text, 'html.parser')
    name = html_soup.find('h1', itemprop='name').text.lower()
    name = change_name(name)
    return name


def elgiganten(link):
    '''Get name of product from Elgiganten-link.'''
    response = requests.get(link)
    html_soup = BeautifulSoup(response.text, 'html.parser')
    name = html_soup.find('h1', class_='product-title').text.lower()
    name = change_name(name)
    return name


def ændre_æøå(navn):
    '''Change the letters æ, ø and å to international letters to avoid unicode.'''
    nyt_navn = ''
    for bogstav in navn:
        if bogstav in 'æøå':
            if bogstav == 'æ':
                bogstav = 'ae'
            elif bogstav == 'ø':
                bogstav = 'oe'
            elif bogstav == 'å':
                bogstav = 'aa'
        nyt_navn += bogstav
    return nyt_navn


def check_arguments():
    '''Check if any of the optional domain arguments is giving to the script and returns those that are as one json-object.'''
    json_object = json.loads('{}')
    if args.komplett or args.proshop or args.computersalg or args.elgiganten:
        if args.komplett:
            json_object.update({
                                    f"{komplett_domain}": {
                                        "info": {
                                            "part_num": "",
                                            "url": ""
                                        },
                                        "dates": {}
                                    }
                                })
        if args.proshop:
            json_object.update({
                                    f"{proshop_domain}": {
                                        "info": {
                                            "part_num": "",
                                            "url": ""
                                        },
                                        "dates": {}
                                    }
                                })
        if args.computersalg:
            json_object.update({
                                    f"{computersalg_domain}": {
                                        "info": {
                                            "part_num": "",
                                            "url": ""
                                        },
                                        "dates": {}
                                    }
                                })
        if args.elgiganten:
            json_object.update({
                                    f"{elgiganten_domain}": {
                                        "info": {
                                            "part_num": "",
                                            "url": ""
                                        },
                                        "dates": {}
                                    }
                                })
    else:
        json_object = {
                            f"{komplett_domain}": {
                                "info": {
                                    "part_num": "",
                                    "url": ""
                                },
                                "dates": {}  
                            },
                            f"{proshop_domain}": {            
                                "info": {
                                    "part_num": "",
                                    "url": ""
                                },
                                "dates": {}
                            },
                            f"{computersalg_domain}": {            
                                "info": {
                                    "part_num": "",
                                    "url": ""
                                },
                                "dates": {}
                            },
                            f"{elgiganten_domain}": {
                                "info": {
                                    "part_num": "",
                                    "url": ""
                                },
                                "dates": {}
                            }
                        }
    return json_object


def save(kategori, produkt_navn):
    '''Save (category and) product-name in JSON-file.'''
    with open('records.json', 'r') as json_file:
        data = json.load(json_file)

    with open('records.json', 'w') as json_file:
        if kategori not in data.keys():
            data[kategori] = {}

        data[kategori][produkt_navn] = check_arguments()
        
        json.dump(data, json_file, indent=2)


def main():
    #kategori = input("Kategori f.eks. 'gpu': ")
    kategori = args.category
    #produkt_navn = input('Produkt navn: ')

    #link = input('Indsæt link fra Komplett, Proshop eller Computersalg\n>')
    link = args.url
    URL_domain = link.split('/')[2]

    # to determine which kind of site to find product name on
    if URL_domain == komplett_domain:
        produkt_navn = komplett(link)
    elif URL_domain == proshop_domain:
        produkt_navn = proshop(link)
    elif URL_domain == computersalg_domain:
        produkt_navn = computersalg(link)
    elif URL_domain == elgiganten_domain:
        produkt_navn = elgiganten(link)
    else:
        print(f'Sorry, but I can\'t scrape from this domain: {URL_domain}')
        return

    # Ændre æ, ø og/eller å
    kategori = ændre_æøå(kategori)
    produkt_navn = ændre_æøå(produkt_navn)
    
    save(kategori, produkt_navn)


if __name__ == '__main__':
    komplett_domain = 'www.komplett.dk'
    proshop_domain = 'www.proshop.dk'
    computersalg_domain = 'www.computersalg.dk'
    elgiganten_domain = 'www.elgiganten.dk'
    args = argparse_setup()
    main()<|MERGE_RESOLUTION|>--- conflicted
+++ resolved
@@ -11,36 +11,29 @@
     '''Setup argparse.'''
     parser = argparse.ArgumentParser()
 
-    parser.add_argument('category', 
-<<<<<<< HEAD
-                        help='category the product is going to be in',
-=======
+    parser.add_argument('category',
                         help='the category the product is going to be in',
->>>>>>> a7686024
                         type=str)
 
-    parser.add_argument('url', 
+    parser.add_argument('url',
                         help='the url to the product',
                         type=str)
-<<<<<<< HEAD
-    
-    parser.add_argument('--komplett', 
+
+    parser.add_argument('--komplett',
                         help='add only komplett-domain under the product-name, if this is the only optional flag',
                         action="store_true")
 
-    parser.add_argument('--proshop', 
+    parser.add_argument('--proshop',
                         help='add only proshop-domain under the product-name, if this is the only optional flag',
                         action="store_true")
 
-    parser.add_argument('--computersalg', 
+    parser.add_argument('--computersalg',
                         help='add only computersalg-domain under the product-name, if this is the only optional flag',
                         action="store_true")
 
-    parser.add_argument('--elgiganten', 
+    parser.add_argument('--elgiganten',
                         help='add only elgiganten-domain under the product-name, if this is the only optional flag',
                         action="store_true")
-=======
->>>>>>> a7686024
 
     return parser.parse_args()
 
@@ -147,16 +140,16 @@
                                     "part_num": "",
                                     "url": ""
                                 },
-                                "dates": {}  
+                                "dates": {}
                             },
-                            f"{proshop_domain}": {            
+                            f"{proshop_domain}": {
                                 "info": {
                                     "part_num": "",
                                     "url": ""
                                 },
                                 "dates": {}
                             },
-                            f"{computersalg_domain}": {            
+                            f"{computersalg_domain}": {
                                 "info": {
                                     "part_num": "",
                                     "url": ""
@@ -184,7 +177,7 @@
             data[kategori] = {}
 
         data[kategori][produkt_navn] = check_arguments()
-        
+
         json.dump(data, json_file, indent=2)
 
 
@@ -213,7 +206,7 @@
     # Ændre æ, ø og/eller å
     kategori = ændre_æøå(kategori)
     produkt_navn = ændre_æøå(produkt_navn)
-    
+
     save(kategori, produkt_navn)
 
 
