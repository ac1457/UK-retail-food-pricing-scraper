**The tech scraper can scrape prices on products from Komplett.dk, Proshop.dk, Computersalg.dk and Elgiganten.dk**
**The Fakta scraper can scrape discounts from this week discounts.**

# Table of contents
- [First setup](#first-setup)
- [Tech scraper](#tech-scraper)
    - [Scrape products](#scrape-products)
    - [Adding products](#adding-products)
        - [Optional arguments](#optional-arguments)
- [Fakta scraper](#fakta-scraper)
    - [Scrape discounts](#scrape-discounts)

<br/>

## First setup <a name="first-setup"></a>
First make sure you have the modules, run this in the terminal:

    pip install -r requirements.txt

<<<<<<< HEAD
=======
Then cd into the tech_scraping directory:

    cd tech_scraping

<br/>
>>>>>>> 2a7277b5

# Tech scraper <a name="tech-scraper"></a>
The tech scraper can scrape prices on products from Komplett.dk, Proshop.dk, Computersalg.dk and Elgiganten.dk

## Scrape products <a name="scrape-products"></a>
To scrape prices of products run this in the terminal:

    python3 scraping.py

## Adding products <a name="adding-products"></a>
Before scraping a new product, run a similar line to this:

    python3 add_product.py <category> <url>
e.g.

    python3 add_product.py gpu https://www.komplett.dk/product/1135037/hardware/pc-komponenter/grafikkort/msi-geforce-rtx-2080-super-gaming-x-trio
**OBS: the category can only be one word, so add a underscore instead of a space if needed.**

<br/>Then add a line in this form in the last if-statement in scraping.py:

    <site>('<category>', '<link>')
e.g.

    Komplett('gpu', 'https://www.komplett.dk/product/1135037/hardware/pc-komponenter/grafikkort/msi-geforce-rtx-2080-super-gaming-x-trio')
**OBS: make sure the category and product name has been created with add_product.py**

### Optional arguments <a name="optional-arguments"></a>
There is some optional arguments you can use when running add_product.py, these are:

-     --komplett

-     --proshop

-     --computersalg

-     --elgiganten

When using one or more of "domain" arguments, only the chosen domains gets added to records.json under the product name. 

<br/>

# Fakta scraper <a name="fakta-scraper"></a>
The Fakta scraper can scrape discounts from this week discounts. <br/>
**OBS: Fakta scraper can not run in Linux as it uses the Firefox webdriver which is a .exe file.**

## Scrape discounts <a name="scrape-discounts"></a>
For now you can only search for keywords and get the discounts that match the keywords.
To scrape for discounts about for example Kellogg products, you only have to add the keyword "Kellogg" as a argument when running the fakta_scraper.py script:

    python3 fakta_scraper.py kellogg

You can search for multiple keyword by just adding them as arguments, as such:

    python fakta_scraper.py <keyword_1> <keyword_2> <keyword_3>

The discounts is printed in the terminal.<|MERGE_RESOLUTION|>--- conflicted
+++ resolved
@@ -17,14 +17,6 @@
 
     pip install -r requirements.txt
 
-<<<<<<< HEAD
-=======
-Then cd into the tech_scraping directory:
-
-    cd tech_scraping
-
-<br/>
->>>>>>> 2a7277b5
 
 # Tech scraper <a name="tech-scraper"></a>
 The tech scraper can scrape prices on products from Komplett.dk, Proshop.dk, Computersalg.dk and Elgiganten.dk
