--- conflicted
+++ resolved
@@ -184,9 +184,6 @@
         id_number = self._get_product_id()
 
         # API link to get price and currency
-<<<<<<< HEAD
-        api_link = f"https://www.elgiganten.dk/cxorchestrator/dk/api?appMode=b2c&user=anonymous&operationName=getProductWithDynamicDetails&variables=%7B%22articleNumber%22%3A%22{id_number}%22%2C%22withCustomerSpecificPrices%22%3Afalse%7D&extensions=%7B%22persistedQuery%22%3A%7B%22version%22%3A1%2C%22sha256Hash%22%3A%229bfbc062032a2a6b924883b81508af5c77bbfc5f66cc41c7ffd7d519885ac5e4%22%7D%7D"  # noqa E501
-=======
         if "elgiganten.dk" in self.url:
             api_link = f"https://www.elgiganten.dk/cxorchestrator/dk/api?appMode=b2c&user=anonymous&operationName=getProductWithDynamicDetails&variables=%7B%22articleNumber%22%3A%22{id_number}%22%2C%22withCustomerSpecificPrices%22%3Afalse%7D&extensions=%7B%22persistedQuery%22%3A%7B%22version%22%3A1%2C%22sha256Hash%22%3A%229bfbc062032a2a6b924883b81508af5c77bbfc5f66cc41c7ffd7d519885ac5e4%22%7D%7D"  # noqa E501
         elif "elgiganten.se" in self.url:
@@ -194,7 +191,6 @@
         else:
             raise WebsiteVersionNotSupported(get_website_name(self.url, keep_tld=True))
 
->>>>>>> c0b21eb1
         response = request_url(api_link)
         return response.json()
 
