--- conflicted
+++ resolved
@@ -310,16 +310,11 @@
 
     def _get_product_price(self) -> float:
         if self.soup_url.split("/")[3] == "itm":
-            price = float(
-                self.request_data.find("div", class_="x-price-primary")
-                .text
-                .replace("US $", "")
-            )
+            price = float(self.request_data.find("div", class_="x-price-primary").text.replace("US $", ""))
         else:
             price = float(
                 self.request_data.find("div", class_="x-price-primary")
-                .text
-                .replace("DKK ", "")
+                .text.replace("DKK ", "")
                 .replace("$", "")
                 .replace(",", "")
             )
@@ -514,7 +509,6 @@
         return f"{website}/{id}"
 
 
-<<<<<<< HEAD
 class Shein(BaseWebsiteHandler):
     def _get_common_data(self) -> None:
         script_data_raw = self.request_data.find_all("script", type="application/ld+json")[1].text
@@ -536,10 +530,28 @@
         return self.url
 
 
-def get_website_name(url: str, keep_tld=False, keep_http=False, keep_www=False) -> str:
-=======
+class Shein(BaseWebsiteHandler):
+    def _get_common_data(self) -> None:
+        script_data_raw = self.request_data.find_all("script", type="application/ld+json")[1].text
+        self.script_json = json.loads(script_data_raw)
+
+    def _get_product_name(self) -> str:
+        return self.script_json.get("name")
+
+    def _get_product_price(self) -> float:
+        return float(self.script_json.get("offers").get("price"))
+
+    def _get_product_currency(self) -> str:
+        return self.script_json.get("offers").get("priceCurrency")
+
+    def _get_product_id(self) -> str:
+        return self.script_json.get("sku")
+
+    def get_short_url(self) -> str:
+        return self.url
+
+
 def get_website_name(url: str, keep_tld=False, keep_http=False, keep_www=False, keep_subdomain=True) -> str:
->>>>>>> 88fe8be0
     stripped_url = url if keep_http else url.removeprefix("https://").removeprefix("http://")
 
     if not keep_www and keep_http:
