--- conflicted
+++ resolved
@@ -100,15 +100,7 @@
             continue
 
         status_of_master_product = get_status_of_master_product(master_product)
-<<<<<<< HEAD
         show_products(master_product.products, f"Price(s) of {master_product.product_name} - {status_of_master_product}")
-    else:
-        print("No products found")
-=======
-        show_products(
-            master_product.products, f"Price(s) of {master_product.product_name.upper()} - {status_of_master_product}"
-        )
->>>>>>> c1aa0a11
 
 
 def show_product(product: ProductInfo, title: str) -> None:
